const axios = require('axios');
const EnhancedGeocodingService = require('./geocoding-service');

class IntelligentRoutePlanner {
    constructor() {
        this.geocodingService = new EnhancedGeocodingService();
        this.constraints = {
            maxWorkHoursPerWeek: 42.5,      // Max 40h Arbeit + 2.5h Pausen
            maxWorkHoursPerDay: 12,         // Arbeit + Fahrtzeit (Ende 18:00)
            flexWorkHoursPerDay: 14,        // Absolute Obergrenze mit Überstunden
            workStartTime: 6,               // Früh starten für lange Fahrten
            workEndTime: 18,                // Rückkehr bis 18 Uhr einplanen
            appointmentDuration: 3,         // 3h pro Dreh
            homeBase: { lat: 52.3759, lng: 9.7320, name: 'Hannover' },
            travelSpeedKmh: 85,             // Realistisch mit Pausen
            travelMode: 'driving',         // Immer mit dem PKW unterwegs
            travelTimePadding: 0.25,       // 15 Min Fahrzeit-Puffer
            maxTravelTimePerDay: 8,         // Bis zu 8h Fahrt pro Tag OK
            maxSingleTravelTime: 5,         // Einzelfahrt bis 5h (400km)
            overnightThreshold: 200,        // Übernachtung ab 200km vom Heimatort
            minOvernightDistance: 150       // Mindestens 150km für Übernachtung
        };
        this.distanceMatrixApiDisabled = false;
    }

    // ======================================================================
    // HAUPTFUNKTION: Intelligente Routenoptimierung
    // ======================================================================
    async optimizeWeek(appointments, weekStart, driverId) {
        console.log('🧠 Starte intelligente Routenplanung...');
        
        try {
            // 1. Termine analysieren und kategorisieren
            const categorizedAppointments = this.categorizeAppointments(appointments);
            
            // 2. Geocoding für alle Adressen
            const geoAppointments = await this.geocodeAppointments(categorizedAppointments);
            
            if (geoAppointments.length === 0) {
                throw new Error('Keine Termine mit gültigen Adressen gefunden');
            }
            
            // 3. Reisematrix berechnen
            const travelMatrix = await this.calculateTravelMatrix(geoAppointments);
            
            // 4. Intelligente Wochenplanung
            const optimizedWeek = await this.planOptimalWeek(geoAppointments, travelMatrix, weekStart);
            
            // 5. Übernachtungsstopps optimieren
            const weekWithOvernight = this.optimizeOvernightStops(optimizedWeek, travelMatrix);
            
            // 6. Qualitätsprüfung und Validierung
            const validatedWeek = this.validateWeekPlan(weekWithOvernight);
            
            console.log('✅ Intelligente Routenplanung abgeschlossen');
            return this.formatWeekResult(validatedWeek);
            
        } catch (error) {
            console.error('❌ Routenplanung fehlgeschlagen:', error);
            throw new Error(`Routenplanung fehlgeschlagen: ${error.message}`);
        }
    }

    // ======================================================================
    // TERMINE KATEGORISIEREN
    // ======================================================================
    categorizeAppointments(appointments) {
        return appointments.map(apt => {
            let parsedNotes = {};
            try {
                parsedNotes = JSON.parse(apt.notes || '{}');
            } catch (e) {
                parsedNotes = {};
            }

            return {
                ...apt,
                // Kategorisierung
                isConfirmed: apt.status === 'bestätigt',
                isProposal: apt.status === 'vorschlag',
<<<<<<< HEAD
                // Einige Datenbanken liefern Zahlen als Strings -> Boolean cast
                isFixed: Boolean(apt.is_fixed),
=======
                isFixed: apt.is_fixed === 1,
>>>>>>> 0ad75b5e
                fixedDate: apt.fixed_date,
                fixedTime: apt.fixed_time,
                duration: apt.duration || 3,
                priority: this.calculateDynamicPriority(apt, parsedNotes),
                // Zeitinformationen
                preferredTimes: parsedNotes.preferred_times || [],
                excludedDates: JSON.parse(apt.excluded_dates || '[]'),
                // Zusätzliche Infos
                invitee_name: parsedNotes.invitee_name || apt.customer,
                company: parsedNotes.company || '',
                customer_company: parsedNotes.customer_company || '',
                pipeline_age: apt.pipeline_days || 0
            };
        });
    }

    // ======================================================================
    // DYNAMISCHE PRIORITÄT BERECHNEN
    // ======================================================================
    calculateDynamicPriority(apt, notes) {
        let score = 50; // Basis-Score

        // Bestätigte Termine haben höchste Priorität
        if (apt.status === 'bestätigt') score += 40;
        
        // Pipeline-Alter berücksichtigen (länger = höhere Priorität)
        score += Math.min(apt.pipeline_days * 0.5, 20);
        
        // Wichtige Kunden bevorzugen
        const vipCustomers = ['BMW', 'Mercedes', 'Audi', 'Porsche', 'Volkswagen', 'Apple', 'Microsoft', 'Google'];
        if (vipCustomers.some(vip => 
            (notes.customer_company || '').toLowerCase().includes(vip.toLowerCase())
        )) {
            score += 15;
        }
        
        // Ursprüngliche Priorität berücksichtigen
        if (apt.priority === 'hoch') score += 10;
        else if (apt.priority === 'niedrig') score -= 10;

        return Math.max(0, Math.min(100, score));
    }

    // ======================================================================
    // GEOCODING - ADRESSEN ZU KOORDINATEN
    // ======================================================================
    async geocodeAppointments(appointments) {
        console.log('🗺️ Geocoding von Adressen mit Google Maps API...');

        const geocoded = [];
        for (const apt of appointments) {
            // Bereits vorhandene Koordinaten nutzen
            if (apt.lat && apt.lng) {
                geocoded.push({
                    ...apt,
                    geocoded: true,
                    geocoding_method: 'database'
                });
                continue;
            }

            try {
                const coords = await this.geocodingService.geocodeAddress(apt.address);
                geocoded.push({
                    ...apt,
                    lat: coords.lat,
                    lng: coords.lng,
                    geocoded: true,
                    geocoding_method: coords.geocoding_method
                });
                console.log(`✅ Geocoded: ${apt.invitee_name} in ${apt.address}`);
            } catch (error) {
                console.warn(`⚠️ Geocoding fehlgeschlagen für ${apt.address}: ${error.message}`);
                // Fallback versuchen
                try {
                    const fallbackCoords = this.getFallbackCoordinates(apt.address);
                    geocoded.push({
                        ...apt,
                        lat: fallbackCoords.lat,
                        lng: fallbackCoords.lng,
                        geocoded: true,
                        geocoding_method: 'fallback'
                    });
                    console.log(`🔄 Fallback Geocoding: ${apt.invitee_name}`);
                } catch (fallbackError) {
                    console.error(`❌ Auch Fallback fehlgeschlagen für ${apt.address}`);
                }
            }
        }

        return geocoded.filter(apt => apt.geocoded); // Nur geocodierte Termine
    }

    // ======================================================================
    // FALLBACK KOORDINATEN FÜR BEKANNTE STÄDTE
    // ======================================================================
    getFallbackCoordinates(address) {
        const cityCoords = {
            'München': { lat: 48.1351, lng: 11.5820 },
            'Berlin': { lat: 52.5200, lng: 13.4050 },
            'Hamburg': { lat: 53.5511, lng: 9.9937 },
            'Köln': { lat: 50.9375, lng: 6.9603 },
            'Frankfurt': { lat: 50.1109, lng: 8.6821 },
            'Stuttgart': { lat: 48.7758, lng: 9.1829 },
            'Düsseldorf': { lat: 51.2277, lng: 6.7735 },
            'Leipzig': { lat: 51.3397, lng: 12.3731 },
            'Hannover': { lat: 52.3759, lng: 9.7320 },
            'Wolfsburg': { lat: 52.4227, lng: 10.7865 },
            'Nürnberg': { lat: 49.4521, lng: 11.0767 },
            'Bremen': { lat: 53.0793, lng: 8.8017 },
            'Dresden': { lat: 51.0504, lng: 13.7373 },
            'Dortmund': { lat: 51.5136, lng: 7.4653 },
            'Essen': { lat: 51.4556, lng: 7.0116 }
        };

        // Versuche Stadt zu erkennen
        for (const [city, coords] of Object.entries(cityCoords)) {
            if (address.toLowerCase().includes(city.toLowerCase())) {
                return coords;
            }
        }

        // Versuche PLZ zu erkennen
        const plzMatch = address.match(/\b(\d{5})\b/);
        if (plzMatch) {
            const plz = plzMatch[1];
            // Grobe PLZ-basierte Koordinaten
            if (plz.startsWith('1')) return { lat: 52.52, lng: 13.40 }; // Berlin
            if (plz.startsWith('2')) return { lat: 53.55, lng: 9.99 }; // Hamburg
            if (plz.startsWith('3')) return { lat: 52.38, lng: 9.73 }; // Hannover
            if (plz.startsWith('4')) return { lat: 51.51, lng: 7.47 }; // NRW
            if (plz.startsWith('5')) return { lat: 50.94, lng: 6.96 }; // Köln
            if (plz.startsWith('6')) return { lat: 50.11, lng: 8.68 }; // Frankfurt
            if (plz.startsWith('7')) return { lat: 48.78, lng: 9.18 }; // Stuttgart
            if (plz.startsWith('8')) return { lat: 48.14, lng: 11.58 }; // München
            if (plz.startsWith('9')) return { lat: 49.45, lng: 11.08 }; // Nürnberg
        }

        throw new Error('Keine Koordinaten für Adresse gefunden');
    }

    // ======================================================================
    // REISEMATRIX MIT GOOGLE DISTANCE MATRIX API
    // ======================================================================
    async calculateTravelMatrix(appointments) {
        console.log('🚗 Berechne Reisematrix mit Google Distance Matrix API...');

        const matrix = {};
        const apiKey = process.env.GOOGLE_MAPS_API_KEY || 'AIzaSyD6D4OGAfep-u-N1yz_F--jacBFs1TINR4';

        if (!apiKey) {
            this.distanceMatrixApiDisabled = true;
        }

        // Alle Punkte (inkl. Home Base)
        const allPoints = [
            { id: 'home', ...this.constraints.homeBase },
            ...appointments.map(apt => ({ id: apt.id, lat: apt.lat, lng: apt.lng }))
        ];

        console.log(`📊 Berechne Matrix für ${allPoints.length} Punkte`);

        // Kleinere Batch-Größe für Distance Matrix API
        const maxBatchSize = Math.min(10, allPoints.length);
        
        for (let i = 0; i < allPoints.length; i += maxBatchSize) {
            const originBatch = allPoints.slice(i, i + maxBatchSize);
            
            for (let j = 0; j < allPoints.length; j += maxBatchSize) {
                const destinationBatch = allPoints.slice(j, j + maxBatchSize);
                
                console.log(`🔄 Batch: ${originBatch.length} Origins × ${destinationBatch.length} Destinations = ${originBatch.length * destinationBatch.length} Elemente`);
                
                if (this.distanceMatrixApiDisabled) {
                    this.calculateFallbackDistances(originBatch, destinationBatch, matrix);
                    continue;
                }

                try {
                    await this.calculateDistanceMatrixBatch(originBatch, destinationBatch, matrix, apiKey);
                    await new Promise(resolve => setTimeout(resolve, 200));
                } catch (error) {
                    console.warn('Distance Matrix Batch fehlgeschlagen, verwende Fallback:', error.message);
                    if (error.message.includes('REQUEST_DENIED') || error.message.includes('API key')) {
                        this.distanceMatrixApiDisabled = true;
                    }
                    this.calculateFallbackDistances(originBatch, destinationBatch, matrix);
                }
            }
        }

        console.log(`✅ Travel Matrix erstellt für ${Object.keys(matrix).length} Punkte`);
        return this.calculateRealisticTravelTimes(matrix);
    }

    // ======================================================================
    // REISEDATEN VALIDIEREN UND AUFBEREITEN
    // ======================================================================
    calculateRealisticTravelTimes(matrix) {
        Object.keys(matrix).forEach(from => {
            Object.keys(matrix[from]).forEach(to => {
                const entry = matrix[from][to];
                if (typeof entry.duration !== 'number') {
                    const distance = entry.distance || 0;
                    matrix[from][to].duration = distance / this.constraints.travelSpeedKmh;
                }
                matrix[from][to].duration += this.constraints.travelTimePadding;
            });
        });
        return matrix;
    }
    // ======================================================================
    // DISTANCE MATRIX BATCH VERARBEITUNG
    // ======================================================================
    async calculateDistanceMatrixBatch(origins, destinations, matrix, apiKey) {
        const originsStr = origins.map(p => `${p.lat},${p.lng}`).join('|');
        const destinationsStr = destinations.map(p => `${p.lat},${p.lng}`).join('|');
        
        console.log(`🌐 Distance Matrix API Call: ${origins.length}×${destinations.length} = ${origins.length * destinations.length} Elemente`);
        
        const totalElements = origins.length * destinations.length;
        if (totalElements > 625) {
            throw new Error(`Zu viele Elemente für Distance Matrix API: ${totalElements} (Max: 625)`);
        }
        
        const response = await axios.get(`https://maps.googleapis.com/maps/api/distancematrix/json`, {
            params: {
                origins: originsStr,
                destinations: destinationsStr,
                key: apiKey,
                units: 'metric',
                mode: this.constraints.travelMode,
                avoid: 'tolls',
                language: 'de',
                region: 'de'
            },
            timeout: 15000
        });

        if (response.data.status === 'OK') {
            console.log(`✅ Distance Matrix API erfolgreich: ${response.data.rows.length} Zeilen erhalten`);
            
            for (let i = 0; i < origins.length; i++) {
                const origin = origins[i];
                if (!matrix[origin.id]) matrix[origin.id] = {};
                
                for (let j = 0; j < destinations.length; j++) {
                    const destination = destinations[j];
                    const element = response.data.rows[i].elements[j];
                    
                    if (element.status === 'OK') {
                        matrix[origin.id][destination.id] = {
                            distance: element.distance.value / 1000,
                            duration: (element.duration.value / 3600) + this.constraints.travelTimePadding
                        };
                    } else {
                        console.warn(`❌ Element ${origin.id} → ${destination.id}: ${element.status}`);
                        matrix[origin.id][destination.id] = this.calculateFallbackDistance(origin, destination);
                    }
                }
            }
        } else {
            if (response.data.status === 'REQUEST_DENIED') {
                this.distanceMatrixApiDisabled = true;
            }
            throw new Error(`Distance Matrix API Status: ${response.data.status} - ${response.data.error_message || 'Unbekannter Fehler'}`);
        }
    }

    // ======================================================================
    // FALLBACK DISTANZ-BERECHNUNG
    // ======================================================================
    calculateFallbackDistances(origins, destinations, matrix) {
        for (const origin of origins) {
            if (!matrix[origin.id]) matrix[origin.id] = {};
            for (const destination of destinations) {
                matrix[origin.id][destination.id] = this.calculateFallbackDistance(origin, destination);
            }
        }
    }

    calculateFallbackDistance(from, to) {
        if (from.id === to.id) {
            return { distance: 0, duration: 0 };
        }
        
        const distance = this.calculateHaversineDistance(from, to) * 1.3;
        const duration = (distance / this.constraints.travelSpeedKmh) + this.constraints.travelTimePadding;

        return { distance, duration };
    }

    // ======================================================================
    // LUFTLINIEN-DISTANZ (HAVERSINE)
    // ======================================================================
    calculateHaversineDistance(from, to) {
        const R = 6371;
        const dLat = (to.lat - from.lat) * Math.PI / 180;
        const dLng = (to.lng - from.lng) * Math.PI / 180;
        const a = Math.sin(dLat/2) * Math.sin(dLat/2) +
                  Math.cos(from.lat * Math.PI / 180) * Math.cos(to.lat * Math.PI / 180) *
                  Math.sin(dLng/2) * Math.sin(dLng/2);
        const c = 2 * Math.atan2(Math.sqrt(a), Math.sqrt(1-a));
        return R * c;
    }

    // ======================================================================
    // REALISTISCHE WOCHENPLANUNG
    // ======================================================================
    async planOptimalWeek(appointments, travelMatrix, weekStart) {
        console.log('🚗 Starte REALISTISCHE Testimonial-Planung...');
        console.log(`📊 Akzeptiere Fahrten bis ${this.constraints.maxSingleTravelTime}h (ca. 400km)`);
        
<<<<<<< HEAD
        // Auch Termine ohne feste Uhrzeit berücksichtigen (Standard 10:00)
        const fixedAppointments = appointments.filter(a => a.isFixed && a.fixedDate);
=======
        const fixedAppointments = appointments.filter(a => a.isFixed && a.fixedDate && a.fixedTime);
>>>>>>> 0ad75b5e
        const confirmedAppointments = appointments.filter(apt => apt.isConfirmed && !apt.isFixed);
        const proposalAppointments = appointments.filter(apt => apt.isProposal && !apt.isFixed);

        console.log(`📅 ${confirmedAppointments.length} bestätigte + ${proposalAppointments.length} Vorschlag-Termine + ${fixedAppointments.length} fixe Termine`);

        const week = this.initializeWeek(weekStart);

        await this.scheduleFixedAppointments(week, fixedAppointments);
        await this.scheduleConfirmedAppointments(week, confirmedAppointments, travelMatrix);
        await this.scheduleProposalAppointments(week, proposalAppointments, travelMatrix);
        this.planOvernightStops(week, travelMatrix);
        
        return week;
    }

    // ======================================================================
    // WOCHE INITIALISIEREN
    // ======================================================================
    initializeWeek(weekStart) {
        const weekDays = ['Montag', 'Dienstag', 'Mittwoch', 'Donnerstag', 'Freitag'];
        const startDate = new Date(weekStart);
        
        return weekDays.map((day, index) => {
            const date = new Date(startDate);
            date.setDate(startDate.getDate() + index);
            
            return {
                day,
                date: date.toISOString().split('T')[0],
                appointments: [],
                workTime: 0,
                travelTime: 0,
                currentLocation: 'home',
                lastAppointmentEnd: this.constraints.workStartTime,
                overtime: false
            };
        });
    }

    // ======================================================================
    // FESTE TERMINE EINPLANEN
    // ======================================================================
    async scheduleFixedAppointments(week, fixedAppointments) {
        console.log('📌 Plane feste Termine...');

        for (const apt of fixedAppointments) {
            const dayIndex = week.findIndex(d => d.date === apt.fixedDate);
            if (dayIndex === -1) {
                console.log(`❌ Fixtermin außerhalb der Woche: ${apt.invitee_name || apt.customer} am ${apt.fixedDate}`);
                continue;
            }

            const day = week[dayIndex];
<<<<<<< HEAD
            const startTimeStr = apt.fixedTime || '10:00';
            const startHours = this.timeToHours(startTimeStr);
=======
            const startHours = this.timeToHours(apt.fixedTime || '10:00');
>>>>>>> 0ad75b5e
            const endHours = startHours + (apt.duration || this.constraints.appointmentDuration);

            const conflict = day.appointments.some(a =>
                startHours < this.timeToHours(a.endTime) && this.timeToHours(a.startTime) < endHours
            );
            if (conflict) {
                console.log(`⚠️ Konflikt mit fixem Termin: ${apt.invitee_name || apt.customer} am ${day.day}`);
                continue;
            }

            day.appointments.push({
                ...apt,
<<<<<<< HEAD
                startTime: startTimeStr,
=======
                startTime: apt.fixedTime,
>>>>>>> 0ad75b5e
                endTime: this.formatTime(endHours),
                travelTimeThere: 0,
                isFixed: true,
                customer: apt.invitee_name
            });

            day.workTime += (apt.duration || this.constraints.appointmentDuration);
            if (endHours > day.lastAppointmentEnd) {
                day.lastAppointmentEnd = endHours;
                day.currentLocation = apt.id;
            }

            day.appointments.sort((a, b) => this.timeToHours(a.startTime) - this.timeToHours(b.startTime));
        }
    }

    // ======================================================================
    // BESTÄTIGTE TERMINE EINPLANEN
    // ======================================================================
    async scheduleConfirmedAppointments(week, confirmedAppointments, travelMatrix) {
        console.log('📌 Plane bestätigte Termine (absolute Priorität)...');
        
        const sortedConfirmed = confirmedAppointments.sort((a, b) => {
            return b.pipeline_days - a.pipeline_days;
        });
        
        for (const appointment of sortedConfirmed) {
            const bestSlot = this.findBestSlotAnywhere(week, appointment, travelMatrix, true);
            
            if (bestSlot) {
                this.assignAppointmentToSlot(week[bestSlot.dayIndex], appointment, bestSlot, travelMatrix);
                console.log(`✅ BESTÄTIGT: ${appointment.invitee_name || appointment.customer} → ${bestSlot.day} ${bestSlot.time}`);
            } else {
                console.log(`❌ PROBLEM: Bestätigter Termin passt nirgends: ${appointment.invitee_name || appointment.customer}`);
                const emergencySlot = this.forceScheduleAppointment(week, appointment, travelMatrix);
                if (emergencySlot) {
                    this.assignAppointmentToSlot(week[emergencySlot.dayIndex], appointment, emergencySlot, travelMatrix);
                    console.log(`🚨 NOTFALL: ${appointment.invitee_name || appointment.customer} → ${emergencySlot.day} ${emergencySlot.time} (Überstunden)`);
                }
            }
        }
    }

    // ======================================================================
    // VORSCHLAG-TERMINE EINPLANEN
    // ======================================================================
    async scheduleProposalAppointments(week, proposalAppointments, travelMatrix) {
        console.log('💡 Plane Vorschlag-Termine (wenn Platz vorhanden)...');
        
        const sortedProposals = proposalAppointments.sort((a, b) => {
            if (a.priority !== b.priority) return b.priority - a.priority;
            return b.pipeline_days - a.pipeline_days;
        });
        
        let scheduledCount = 0;
        
        for (const appointment of sortedProposals) {
            const bestSlot = this.findBestSlotAnywhere(week, appointment, travelMatrix, false);
            
            if (bestSlot) {
                this.assignAppointmentToSlot(week[bestSlot.dayIndex], appointment, bestSlot, travelMatrix);
                console.log(`💡 VORSCHLAG: ${appointment.invitee_name || appointment.customer} → ${bestSlot.day} ${bestSlot.time}`);
                scheduledCount++;
            } else {
                console.log(`⏳ Kein Platz: ${appointment.invitee_name || appointment.customer} (Fahrt: ${this.estimateTravelTime(appointment, travelMatrix)}h)`);
            }
        }
        
        console.log(`✅ ${scheduledCount} von ${sortedProposals.length} Vorschlägen eingeplant`);
    }

    // ======================================================================
    // FLEXIBLERE SLOT-SUCHE
    // ======================================================================
    findBestSlotAnywhere(week, appointment, travelMatrix, isConfirmed) {
        let bestSlot = null;
        let bestScore = -1;
        
        for (let dayIndex = 0; dayIndex < week.length; dayIndex++) {
            const day = week[dayIndex];
            
            const maxHours = isConfirmed ? this.constraints.flexWorkHoursPerDay : this.constraints.maxWorkHoursPerDay;
            const potentialWorkTime = day.workTime + this.constraints.appointmentDuration;
            
            if (potentialWorkTime > maxHours) {
                continue;
            }
            
            const travelFromCurrent = travelMatrix[day.currentLocation]?.[appointment.id];
            if (!travelFromCurrent) {
                console.log(`❌ Keine Reisedaten von ${day.currentLocation} zu ${appointment.id}`);
                continue;
            }
            
            let startTime = day.lastAppointmentEnd + travelFromCurrent.duration;

            if (travelFromCurrent.duration > 2) {
                startTime += 0.5;
            }

            startTime = Math.max(startTime, this.constraints.workStartTime);
            startTime = Math.round(startTime * 2) / 2; // nur 30‑Minuten‑Schritte
            
            const appointmentEnd = startTime + this.constraints.appointmentDuration;
            
            if (appointmentEnd > this.constraints.workEndTime) {
                console.log(`⏰ Tag ${dayIndex + 1}: Zu spät (${this.formatTime(appointmentEnd)})`);
                continue;
            }
            
            const canReturn = this.canReturnHomeOrStayOvernight(appointment, appointmentEnd, travelMatrix, dayIndex, week);
            if (!canReturn && !isConfirmed) {
                console.log(`🏨 Tag ${dayIndex + 1}: Rückreise/Übernachtung problematisch`);
                continue;
            }
            
            const score = this.calculateRealisticScore(day, appointment, travelFromCurrent, dayIndex, isConfirmed);
            
            if (score > bestScore) {
                bestScore = score;
                bestSlot = {
                    dayIndex,
                    day: day.day,
                    time: this.formatTime(startTime),
                    startTime: startTime,
                    travelTime: travelFromCurrent.duration,
                    score
                };
            }
        }
        
        return bestSlot;
    }

    // ======================================================================
    // RÜCKREISE/ÜBERNACHTUNG PRÜFEN
    // ======================================================================
    canReturnHomeOrStayOvernight(appointment, appointmentEnd, travelMatrix, dayIndex, week) {
        const returnHome = travelMatrix[appointment.id]?.['home'];
        if (!returnHome) return true;

        const returnTime = appointmentEnd + returnHome.duration;

        // Rückfahrt muss bis workEndTime möglich sein
        if (returnTime <= this.constraints.workEndTime) {
            return true;
        }

        // Weite Strecken erlauben Übernachtung
        if (returnHome.distance >= this.constraints.minOvernightDistance) {
            return true;
        }

        // Wenn am nächsten Tag frei ist, kann morgens gefahren werden
        if (dayIndex < week.length - 1 && week[dayIndex + 1].appointments.length === 0) {
            return true;
        }

        return false;
    }

    // ======================================================================
    // REALISTISCHER SCORE
    // ======================================================================
    calculateRealisticScore(day, appointment, travelData, dayIndex, isConfirmed) {
        let score = 100;
        
        if (isConfirmed) score += 100;
        score += appointment.priority;
        score += Math.min(appointment.pipeline_days * 0.8, 25);
        
        if (travelData.duration <= 2) score += 20;
        else if (travelData.duration <= 4) score += 5;
        else score -= 10;
        
        score -= dayIndex * 3;
        
        if (day.workTime > 10) score -= 15;
        if (day.workTime > 12) score -= 25;
        
        return Math.max(0, score);
    }
    // ======================================================================
    // NOTFALL-PLANUNG FÜR BESTÄTIGTE TERMINE
    // ======================================================================
    forceScheduleAppointment(week, appointment, travelMatrix) {
        console.log(`🚨 Notfall-Planung für: ${appointment.invitee_name || appointment.customer}`);
        
        let bestDay = 0;
        let minHours = week[0].workTime;
        
        for (let i = 1; i < week.length; i++) {
            if (week[i].workTime < minHours) {
                minHours = week[i].workTime;
                bestDay = i;
            }
        }
        
        const day = week[bestDay];
        const travelFromCurrent = travelMatrix[day.currentLocation]?.[appointment.id];
        
        if (!travelFromCurrent) return null;
        
        let startTime = day.lastAppointmentEnd + travelFromCurrent.duration + 0.5;
        startTime = Math.max(startTime, this.constraints.workStartTime);
        startTime = Math.round(startTime * 2) / 2; // nur 30‑Minuten‑Schritte
        
        return {
            dayIndex: bestDay,
            day: day.day,
            time: this.formatTime(startTime),
            startTime: startTime,
            travelTime: travelFromCurrent.duration,
            score: 0
        };
    }

    // ======================================================================
    // TERMIN ZU SLOT ZUWEISEN
    // ======================================================================
    assignAppointmentToSlot(day, appointment, slot, travelMatrix) {
        day.appointments.push({
            ...appointment,
            startTime: slot.time,
            endTime: this.formatTime(slot.startTime + this.constraints.appointmentDuration),
            travelTimeThere: slot.travelTime,
            customer: appointment.invitee_name,
            isFixed: appointment.isFixed || false
        });

        day.workTime += this.constraints.appointmentDuration;
        day.travelTime += slot.travelTime;
        day.lastAppointmentEnd = slot.startTime + this.constraints.appointmentDuration;
        day.currentLocation = appointment.id;

        if (day.workTime > this.constraints.maxWorkHoursPerDay) {
            day.overtime = true;
        }
    }

    // ======================================================================
    // GESCHÄTZTE REISEZEIT
    // ======================================================================
    estimateTravelTime(appointment, travelMatrix) {
        const travel = travelMatrix['home']?.[appointment.id];
        return travel ? travel.duration.toFixed(1) : 'unbekannt';
    }

    // ======================================================================
    // ÜBERNACHTUNGSSTOPPS OPTIMIEREN
    // ======================================================================
    optimizeOvernightStops(week, travelMatrix) {
        console.log('🏨 Optimiere Übernachtungsstopps...');
        
        for (let i = 0; i < week.length - 1; i++) {
            const today = week[i];
            const tomorrow = week[i + 1];

            if (today.appointments.length > 0 && tomorrow.appointments.length > 0) {
                const lastToday = today.appointments[today.appointments.length - 1];
                const firstTomorrow = tomorrow.appointments[0];

                const directDistance = this.calculateHaversineDistance(lastToday, firstTomorrow);
                
                if (directDistance > 200) {
                    const overnightStop = this.calculateOptimalOvernightStop(lastToday, firstTomorrow, today);
                    
                    if (overnightStop) {
                        today.overnight = overnightStop;
                        console.log(`🏨 Übernachtung geplant: ${overnightStop.city}`);
                    }
                }
            }
        }

        return week;
    }

    // ======================================================================
    // ÜBERNACHTUNGSSTOPPS PLANEN
    // ======================================================================
    planOvernightStops(week, travelMatrix) {
        console.log('🏨 Plane realistische Übernachtungen...');
        
        for (let i = 0; i < week.length; i++) {
            const day = week[i];
            if (day.appointments.length === 0) continue;
            
            const lastAppointment = day.appointments[day.appointments.length - 1];
            const distanceHome = travelMatrix[lastAppointment.id]?.['home']?.distance || 0;
            
            if (distanceHome >= this.constraints.overnightThreshold) {
                const nearestCity = this.findNearestCity(lastAppointment.lat, lastAppointment.lng);
                day.overnight = {
                    city: nearestCity,
                    reason: `${distanceHome.toFixed(0)}km von Hannover - Übernachtung nötig`,
                    distance: distanceHome
                };
                console.log(`🏨 ${day.day}: Übernachtung in ${nearestCity} (${distanceHome.toFixed(0)}km)`);
            }
        }
    }

    // ======================================================================
    // OPTIMALEN ÜBERNACHTUNGSSTOP BERECHNEN
    // ======================================================================
    calculateOptimalOvernightStop(lastToday, firstTomorrow, dayInfo) {
        const lastLocation = { lat: lastToday.lat, lng: lastToday.lng };
        const nextLocation = { lat: firstTomorrow.lat, lng: firstTomorrow.lng };
        
        const lastAppointmentEnd = parseFloat(lastToday.startTime.replace(':', '.')) + this.constraints.appointmentDuration;
        const availableTravelTime = Math.min(2, this.constraints.workEndTime - lastAppointmentEnd);
        
        if (availableTravelTime < 1) {
            return null;
        }
        
        const maxDistance = availableTravelTime * this.constraints.travelSpeedKmh;
        const totalDistance = this.calculateHaversineDistance(lastLocation, nextLocation);
        const travelRatio = Math.min(0.7, maxDistance / totalDistance);
        
        const stopLat = lastLocation.lat + (nextLocation.lat - lastLocation.lat) * travelRatio;
        const stopLng = lastLocation.lng + (nextLocation.lng - lastLocation.lng) * travelRatio;

        const nearestCity = this.findNearestCity(stopLat, stopLng);
        
        const travelTimeToStop = this.calculateHaversineDistance(lastLocation, { lat: stopLat, lng: stopLng }) / this.constraints.travelSpeedKmh;
        const remainingDistance = this.calculateHaversineDistance({ lat: stopLat, lng: stopLng }, nextLocation);

        return {
            city: nearestCity,
            description: `Hotel in ${nearestCity} - strategischer Stopp (${remainingDistance.toFixed(0)}km bis zum nächsten Termin)`,
            travelTime: travelTimeToStop,
            coordinates: { lat: stopLat, lng: stopLng },
            savings: `${(totalDistance - remainingDistance).toFixed(0)}km heute zurückgelegt`
        };
    }

    // ======================================================================
    // NÄCHSTE STADT FINDEN
    // ======================================================================
    findNearestCity(lat, lng) {
        const cities = [
            { name: 'Hamburg', lat: 53.5511, lng: 9.9937 },
            { name: 'Berlin', lat: 52.5200, lng: 13.4050 },
            { name: 'München', lat: 48.1351, lng: 11.5820 },
            { name: 'Köln', lat: 50.9375, lng: 6.9603 },
            { name: 'Frankfurt am Main', lat: 50.1109, lng: 8.6821 },
            { name: 'Stuttgart', lat: 48.7758, lng: 9.1829 },
            { name: 'Düsseldorf', lat: 51.2277, lng: 6.7735 },
            { name: 'Leipzig', lat: 51.3397, lng: 12.3731 },
            { name: 'Hannover', lat: 52.3759, lng: 9.7320 },
            { name: 'Nürnberg', lat: 49.4521, lng: 11.0767 },
            { name: 'Bremen', lat: 53.0793, lng: 8.8017 },
            { name: 'Dresden', lat: 51.0504, lng: 13.7373 },
            { name: 'Dortmund', lat: 51.5136, lng: 7.4653 },
            { name: 'Essen', lat: 51.4556, lng: 7.0116 },
            { name: 'Kassel', lat: 51.3127, lng: 9.4797 },
            { name: 'Würzburg', lat: 49.7913, lng: 9.9534 },
            { name: 'Erfurt', lat: 50.9848, lng: 11.0299 }
        ];

        let nearestCity = cities[0];
        let minDistance = this.calculateHaversineDistance({ lat, lng }, nearestCity);

        for (const city of cities) {
            const distance = this.calculateHaversineDistance({ lat, lng }, city);
            if (distance < minDistance) {
                minDistance = distance;
                nearestCity = city;
            }
        }

        return nearestCity.name;
    }

    // ======================================================================
    // WOCHENPLAN VALIDIEREN
    // ======================================================================
    validateWeekPlan(week) {
        const totalHours = week.reduce((sum, day) => sum + day.workTime, 0);
        const validations = [];

        if (totalHours > this.constraints.maxWorkHoursPerWeek) {
            validations.push(`⚠️ Überstunden: ${totalHours.toFixed(1)}h (max. ${this.constraints.maxWorkHoursPerWeek}h)`);
        }

        week.forEach(day => {
            if (day.workTime > this.constraints.flexWorkHoursPerDay) {
                validations.push(`⚠️ ${day.day}: ${day.workTime.toFixed(1)}h (max. ${this.constraints.flexWorkHoursPerDay}h)`);
            }
        });

        const efficiency = this.calculatePlanningEfficiency(week);
        
        return {
            week,
            totalHours,
            validations,
            efficiency,
            isValid: validations.length === 0
        };
    }

    // ======================================================================
    // PLANUNGSEFFIZIENZ BERECHNEN
    // ======================================================================
    calculatePlanningEfficiency(week) {
        const totalAppointments = week.reduce((sum, day) => sum + day.appointments.length, 0);
        const totalTravelTime = week.reduce((sum, day) => sum + day.travelTime, 0);
        const totalWorkTime = week.reduce((sum, day) => sum + day.workTime, 0);
        
        return {
            appointmentRatio: totalWorkTime > 0 ? (totalAppointments * 3) / totalWorkTime : 0,
            travelEfficiency: totalWorkTime > 0 ? 1 - (totalTravelTime / totalWorkTime) : 0,
            weekUtilization: totalWorkTime / this.constraints.maxWorkHoursPerWeek
        };
    }

    // ======================================================================
    // ERGEBNIS FORMATIEREN
    // ======================================================================
    formatWeekResult(validatedWeek) {
        const { week, totalHours, validations, efficiency } = validatedWeek;
        
        const optimizations = [
            `${week.reduce((sum, day) => sum + day.appointments.length, 0)} Termine intelligent eingeplant`,
            `Arbeitszeit optimiert: ${totalHours.toFixed(1)}h von ${this.constraints.maxWorkHoursPerWeek}h`,
            `Reiseeffizienz: ${(efficiency.travelEfficiency * 100).toFixed(1)}%`,
            'Bestätigte Termine priorisiert, Pipeline-Alter berücksichtigt',
            'Google Maps API für präzise Routen verwendet'
        ];

        const overnightDays = week.filter(day => day.overnight).length;
        if (overnightDays > 0) {
            optimizations.push(`${overnightDays} strategische Übernachtungsstopps geplant`);
        }

        if (validations.length > 0) {
            optimizations.push(...validations);
        }

        return {
            weekStart: week[0].date,
            days: week,
            totalHours: parseFloat(totalHours.toFixed(1)),
            optimizations,
            stats: {
                totalAppointments: week.reduce((sum, day) => sum + day.appointments.length, 0),
                confirmedAppointments: week.reduce((sum, day) => 
                    sum + day.appointments.filter(apt => apt.isConfirmed).length, 0),
                proposalAppointments: week.reduce((sum, day) => 
                    sum + day.appointments.filter(apt => apt.isProposal).length, 0),
                totalTravelTime: parseFloat(week.reduce((sum, day) => sum + day.travelTime, 0).toFixed(1)),
                workDays: week.filter(day => day.appointments.length > 0).length,
                efficiency: efficiency
            },
            generatedAt: new Date().toISOString()
        };
    }

    // ======================================================================
    // HILFSFUNKTIONEN
    // ======================================================================
    formatTime(hours) {
        const rounded = Math.round(hours * 2) / 2; // nur 30‑Minuten‑Schritte
        const h = Math.floor(rounded);
        const m = Math.round((rounded - h) * 60);

        // FIX: 60 Minuten korrekt behandeln
        if (m >= 60) {
            return `${(h + 1).toString().padStart(2, '0')}:00`;
        }

        return `${h.toString().padStart(2, '0')}:${m.toString().padStart(2, '0')}`;
    }

    timeToHours(timeStr) {
        const [h, m] = timeStr.split(':').map(Number);
        return h + (m || 0) / 60;
    }

    // ======================================================================
    // TERMIN KANN EINGEPLANT WERDEN PRÜFEN
    // ======================================================================
    canFitAppointment(weekPlan, appointment) {
        const totalScheduled = weekPlan.stats.totalAppointments;
        const maxPossible = Math.floor(this.constraints.maxWorkHoursPerWeek / this.constraints.appointmentDuration);
        
        return {
            canFit: totalScheduled < maxPossible,
            availableSlots: maxPossible - totalScheduled,
            estimatedDay: totalScheduled < 10 ? Math.floor(totalScheduled / 2) + 1 : 'Ende der Woche'
        };
    }
}

module.exports = IntelligentRoutePlanner;<|MERGE_RESOLUTION|>--- conflicted
+++ resolved
@@ -78,12 +78,9 @@
                 // Kategorisierung
                 isConfirmed: apt.status === 'bestätigt',
                 isProposal: apt.status === 'vorschlag',
-<<<<<<< HEAD
                 // Einige Datenbanken liefern Zahlen als Strings -> Boolean cast
                 isFixed: Boolean(apt.is_fixed),
-=======
                 isFixed: apt.is_fixed === 1,
->>>>>>> 0ad75b5e
                 fixedDate: apt.fixed_date,
                 fixedTime: apt.fixed_time,
                 duration: apt.duration || 3,
@@ -396,13 +393,10 @@
     async planOptimalWeek(appointments, travelMatrix, weekStart) {
         console.log('🚗 Starte REALISTISCHE Testimonial-Planung...');
         console.log(`📊 Akzeptiere Fahrten bis ${this.constraints.maxSingleTravelTime}h (ca. 400km)`);
-        
-<<<<<<< HEAD
+       
         // Auch Termine ohne feste Uhrzeit berücksichtigen (Standard 10:00)
         const fixedAppointments = appointments.filter(a => a.isFixed && a.fixedDate);
-=======
         const fixedAppointments = appointments.filter(a => a.isFixed && a.fixedDate && a.fixedTime);
->>>>>>> 0ad75b5e
         const confirmedAppointments = appointments.filter(apt => apt.isConfirmed && !apt.isFixed);
         const proposalAppointments = appointments.filter(apt => apt.isProposal && !apt.isFixed);
 
@@ -456,12 +450,9 @@
             }
 
             const day = week[dayIndex];
-<<<<<<< HEAD
             const startTimeStr = apt.fixedTime || '10:00';
             const startHours = this.timeToHours(startTimeStr);
-=======
             const startHours = this.timeToHours(apt.fixedTime || '10:00');
->>>>>>> 0ad75b5e
             const endHours = startHours + (apt.duration || this.constraints.appointmentDuration);
 
             const conflict = day.appointments.some(a =>
@@ -474,11 +465,8 @@
 
             day.appointments.push({
                 ...apt,
-<<<<<<< HEAD
                 startTime: startTimeStr,
-=======
                 startTime: apt.fixedTime,
->>>>>>> 0ad75b5e
                 endTime: this.formatTime(endHours),
                 travelTimeThere: 0,
                 isFixed: true,
